--- conflicted
+++ resolved
@@ -23,11 +23,9 @@
     """Base coordinator class."""
 
     @abstractmethod
-<<<<<<< HEAD
+
     def add_agent(self, agent: Any, role: str) -> None:
-=======
-    def add_agent(self, agent: Agent, role: AgentRole) -> None:
->>>>>>> 51e6fe59
+
         """Add an agent and its role to the pool."""
 
     @abstractmethod
