"""Entry point for Flare AI Kit SDK."""

<<<<<<< HEAD
from .config import AppSettings
from .ecosystem import BlockExplorer, FAssets, Flare, FtsoV2
=======
from .config import AppSettings, get_settings
from .ecosystem import BlockExplorer, Flare, FtsoV2
>>>>>>> 2c6a3fc6
from .ingestion import GithubIngestor
from .rag.vector import VectorRAGPipeline, create_vector_rag_pipeline
from .social import TelegramClient, XClient


class FlareAIKit:
    """The main entry point for the Flare AI Kit SDK."""

    def __init__(self, config: AppSettings | None) -> None:
        """
        Initializes the Flare AI Kit SDK with the provided or default configuration.

        Examples:
        ```python
        from flare_ai_kit import FlareAIKit
        kit = FlareAIKit()
        balance = await kit.flare.check_balance("0x...")
        price = await (await kit.ftso).get_latest_price("FLR/USD")
        ```

        """
<<<<<<< HEAD
        self.settings = config or AppSettings()
=======
        self.settings = config or get_settings()
>>>>>>> 2c6a3fc6

        # Lazy-loaded properties
        self._flare = None
        self._block_explorer = None
        self._ftso = None
        self._fassets = None
        self._vector_rag = None
        self._telegram = None
        self._github_ingestor = None
        self._x_client = None

    # Ecosystem Interaction Methods
    @property
    def flare(self) -> Flare:
        """Access Flare blockchain interaction methods."""
        if self._flare is None:
            self._flare = Flare(self.settings.ecosystem)
        return self._flare

    @property
    async def ftso(self) -> FtsoV2:
        """Access FTSOv2 price oracle methods."""
        # Note the async nature of the property now
        if self._ftso is None:
            self._ftso = await FtsoV2.create(self.settings.ecosystem)
        return self._ftso

    @property
    async def fassets(self) -> FAssets:
        """Access FAssets protocol methods."""
        if self._fassets is None:
            self._fassets = await FAssets.create(self.settings.ecosystem)
        return self._fassets

    @property
    def block_explorer(self) -> BlockExplorer:
        """Access the block explorer methods."""
        if self._block_explorer is None:
            self._block_explorer = BlockExplorer(self.settings.ecosystem)
        return self._block_explorer

    # Social Media Interaction Methods
    @property
    def telegram(self) -> TelegramClient:
        """Access Telegram client methods."""
        if self._telegram is None:
            self._telegram = TelegramClient(self.settings.social)
        return self._telegram

    @property
    def x_client(self) -> XClient:
        """Access X (formerly Twitter) client methods."""
        if self._x_client is None:
            self._x_client = XClient(self.settings.social)
        return self._x_client

    # RAG Methods
    @property
    def vector_rag(self) -> VectorRAGPipeline:
        """Access the RAG retriever."""
        if self._vector_rag is None:
            self._vector_rag = create_vector_rag_pipeline(
                vector_db_settings=self.settings.vector_db,
                agent_settings=self.settings.agent,
            )
        return self._vector_rag

    def github_ingestor(self) -> GithubIngestor:
        """Access the GitHub ingestor methods."""
        if self._github_ingestor is None:
            self._github_ingestor = GithubIngestor(self.settings.ingestion)
        return self._github_ingestor<|MERGE_RESOLUTION|>--- conflicted
+++ resolved
@@ -1,12 +1,9 @@
 """Entry point for Flare AI Kit SDK."""
 
-<<<<<<< HEAD
+
 from .config import AppSettings
 from .ecosystem import BlockExplorer, FAssets, Flare, FtsoV2
-=======
-from .config import AppSettings, get_settings
-from .ecosystem import BlockExplorer, Flare, FtsoV2
->>>>>>> 2c6a3fc6
+
 from .ingestion import GithubIngestor
 from .rag.vector import VectorRAGPipeline, create_vector_rag_pipeline
 from .social import TelegramClient, XClient
@@ -28,11 +25,9 @@
         ```
 
         """
-<<<<<<< HEAD
+
         self.settings = config or AppSettings()
-=======
-        self.settings = config or get_settings()
->>>>>>> 2c6a3fc6
+
 
         # Lazy-loaded properties
         self._flare = None
