"""Fixed-size chunker implementation for text splitting."""

from .base import BaseChunker


class FixedSizeChunker(BaseChunker):
    """Splits text into chunks of a fixed number of words."""

    def __init__(self, chunk_size: int = 200, overlap: int = 0) -> None:
        """
<<<<<<< HEAD
        Initialize the FixedSizeChunker.
=======
        Initialize the chunker with specified chunk size and overlap.
>>>>>>> 10a9313a

        Args:
            chunk_size (int): Number of words per chunk.
            overlap (int): Number of words to overlap between chunks.

        """
        self.chunk_size = chunk_size
        self.overlap = overlap

    def chunk(self, text: str) -> list[str]:
        """
        Split input text into a list of fixed-size word chunks.

        Args:
            text (str): The raw text to split.

        Returns:
            list[str]: List of text chunks.

        """
        words: list[str] = text.split()
        chunks: list[str] = []
        i = 0
        while i < len(words):
            chunk = words[i : i + self.chunk_size]
            chunks.append(" ".join(chunk))
            if self.overlap > 0:
                i += self.chunk_size - self.overlap
            else:
                i += self.chunk_size
        return chunks<|MERGE_RESOLUTION|>--- conflicted
+++ resolved
@@ -8,11 +8,9 @@
 
     def __init__(self, chunk_size: int = 200, overlap: int = 0) -> None:
         """
-<<<<<<< HEAD
+
         Initialize the FixedSizeChunker.
-=======
-        Initialize the chunker with specified chunk size and overlap.
->>>>>>> 10a9313a
+
 
         Args:
             chunk_size (int): Number of words per chunk.
