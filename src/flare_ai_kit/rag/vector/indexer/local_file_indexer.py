--- conflicted
+++ resolved
@@ -12,15 +12,13 @@
 
 
 class LocalFileIndexer(BaseIndexer):
-<<<<<<< HEAD
+
     """
     Index local files from a directory.
 
     Chunks their content and yields chunked data with metadata.
     """
-=======
-    """Indexes local files, chunks and extracts metadata."""
->>>>>>> 10a9313a
+
 
     def __init__(
         self,
@@ -33,16 +31,14 @@
         self.allowed_extensions = allowed_extensions or {".md", ".txt", ".py"}
 
     def ingest(self) -> Iterator[dict[str, Any]]:
-<<<<<<< HEAD
+
         """
         Recursively scan root directory for files.
 
         Read and chunk their content, and yield each chunk with metadata
         (file path, chunk index).
         """
-=======
-        """Scan directory for files with allowed extensions."""
->>>>>>> 10a9313a
+
         for file_path in self.root_dir.rglob("*"):
             if not file_path.is_file():
                 continue
@@ -51,13 +47,10 @@
                 continue
             try:
                 text = file_path.read_text(encoding="utf-8")
-<<<<<<< HEAD
+
             except OSError:
                 # Skip unreadable files
-=======
-            except Exception:
-                logger.exception("Failed to read file", file_path=str(file_path))
->>>>>>> 10a9313a
+
                 continue
             chunks = self.chunker.chunk(text)
             for idx, chunk in enumerate(chunks):
