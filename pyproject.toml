--- conflicted
+++ resolved
@@ -33,11 +33,9 @@
     "pillow>=11.3.0",
     "pymupdf>=1.26.1",
     "pytesseract>=0.3.13",
-<<<<<<< HEAD
+
     "gitpython>=3.1.45",
-=======
-    "google-adk>=1.8.0"
->>>>>>> 51e6fe59
+
 ]
 
 [project.urls]
